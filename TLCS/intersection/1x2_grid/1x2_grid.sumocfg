--- conflicted
+++ resolved
@@ -1,10 +1,6 @@
 <?xml version="1.0" encoding="UTF-8"?>
 
-<<<<<<< HEAD
-<!-- generated on 2025-03-18 03:12:36 by Eclipse SUMO sumo Version 1.22.0
-=======
 <!-- generated on 2025-04-16 16:44:52 by Eclipse SUMO GUI Version 1.22.0
->>>>>>> 873d1615
 -->
 
 <sumoConfiguration xmlns:xsi="http://www.w3.org/2001/XMLSchema-instance" xsi:noNamespaceSchemaLocation="http://sumo.dlr.de/xsd/sumoConfiguration.xsd">
@@ -13,14 +9,8 @@
         <net-file value="1x2_grid.net.xml"/>
         <route-files value="1x2_grid.rou.xml"/>
     </input>
-
     <time>
         <begin value="0"/>
+        <end value="100000"/>
     </time>
-
-    <processing>
-        <time-to-teleport value="-1"/>
-    </processing>
-
-
 </sumoConfiguration>