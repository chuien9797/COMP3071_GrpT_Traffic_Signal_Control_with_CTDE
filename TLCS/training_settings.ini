--- conflicted
+++ resolved
@@ -2,13 +2,8 @@
 gui = False
 total_episodes = 20
 max_steps = 5400
-<<<<<<< HEAD
-n_cars_generated = 2000
-green_duration = 20
-=======
 n_cars_generated = 1000
 green_duration = 40
->>>>>>> 45065ea6
 yellow_duration = 4
 
 [model]
